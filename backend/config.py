--- conflicted
+++ resolved
@@ -196,11 +196,9 @@
         "ai": AI_CONFIG,
         "logging": LOGGING_CONFIG,
         "chat": CHAT_CONFIG,
-<<<<<<< HEAD
         "aws": AWS_CONFIG
-=======
         "langchain": LANGCHAIN_CONFIG
->>>>>>> 90ddd716
+
     }
 
 def setup_logging():
