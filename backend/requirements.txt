--- conflicted
+++ resolved
@@ -23,19 +23,18 @@
 google-genai>=1.0.0
 
 # LangChain (for RAG and other NLP tasks)
-<<<<<<< HEAD
-langchain
-langchain-community
-langchain-google-genai
-langchain-aws  # AWS Bedrock integration
-langchain-core  # Core LangChain components
-langgraph  # For building ReAct agents
+langchain>=0.0.350
+langchain-community>=0.0.0
+langchain-google-genai>=0.0.0
+langchain-aws 
+langchain-core 
+langgraph  
 
 # Vector storage and embeddings
-faiss-cpu
+faiss-cpu>=1.7.4
 
 # AWS SDK and Bedrock dependencies
-boto3
+boto3>=1.34.0
 boto3-stubs
 botocore-stubs
 awscrt  # For enhanced AWS performance
@@ -44,18 +43,6 @@
 email-validator
 passlib[bcrypt]
 setuptools
-=======
-langchain>=0.0.350
-langchain-community>=0.0.0
-langchain-google-genai>=0.0.0
-
-# Vector storage and embeddings
-faiss-cpu>=1.7.4
-sentence-transformers>=2.2.2
-
-# AWS SDK
-boto3>=1.34.0
->>>>>>> e2779fe4
 
 # Amazon Transcribe dependencies
 amazon-transcribe>=0.6.0
