--- conflicted
+++ resolved
@@ -63,7 +63,7 @@
     if (isRecording) {
       transcriptionServiceRef.current?.stopRecording();
       return;
-<<<<<<< HEAD
+
     }
 
     // State reset before starting new session
@@ -90,45 +90,14 @@
       transcriptionServiceRef.current = null;
     }
 
-=======
-    }
-
-    // State reset before starting new session
-    const resetAllState = () => {
-      setPartialTranscript('');
-      setFinalTranscript('');
-      setTranscriptionConfidence(undefined);
-      setTranscriptionResult(null);
-      setShowConfirmation(false);
-      setShowLiveTranscript(false);
-      setIsRecording(false);
-      accumulatedTranscriptRef.current = '';
-      finalConfidenceScoresRef.current = [];
-      sessionEndedRef.current = false;
-      currentSessionIdRef.current = null;
-    };
-
-    resetAllState();
-
-    // Stop and cleanup any existing transcription service
-    if (transcriptionServiceRef.current) {
-      console.log('Stopping previous transcription service...');
-      transcriptionServiceRef.current.stopRecording();
-      transcriptionServiceRef.current = null;
-    }
-
->>>>>>> 90ddd716
     // Wait a moment for cleanup to complete before starting new session
     setTimeout(() => {
       setShowLiveTranscript(true);
 
       const languageCode = TranscriptionService.getLanguageCode(language);
       
-<<<<<<< HEAD
-      // Create a completely new transcription service instance
-=======
       // Create new transcription service instance
->>>>>>> 90ddd716
+
       transcriptionServiceRef.current = new TranscriptionService(
         (result) => {
           console.log('Final transcription result received:', result);
@@ -137,11 +106,8 @@
           const newAccumulated = accumulatedTranscriptRef.current + (accumulatedTranscriptRef.current ? ' ' : '') + result.transcript;
           accumulatedTranscriptRef.current = newAccumulated;
           console.log('Accumulated transcript:', newAccumulated);
-          
-<<<<<<< HEAD
+
           // Accumulate confidence scores for averaging
-=======
->>>>>>> 90ddd716
           if (result.confidence) {
             finalConfidenceScoresRef.current = [...finalConfidenceScoresRef.current, result.confidence];
           }
@@ -160,11 +126,9 @@
           
           // Get current session ID from the service
           const currentServiceSessionId = transcriptionServiceRef.current?.getSessionId();
-<<<<<<< HEAD
-          
+
           // Only process status changes for the current session
-=======
->>>>>>> 90ddd716
+
           if (currentServiceSessionId && currentSessionIdRef.current && currentServiceSessionId !== currentSessionIdRef.current) {
             console.log(`Ignoring status '${status}' from different session: ${currentServiceSessionId} vs ${currentSessionIdRef.current}`);
             return;
@@ -177,12 +141,9 @@
             currentSessionIdRef.current = currentServiceSessionId;
             console.log('Set current session ID:', currentServiceSessionId);
           }
-<<<<<<< HEAD
           
           // Only hide live transcript and show confirmation when recording is fully stopped
-=======
-
->>>>>>> 90ddd716
+
           if (status === 'stopped' && !sessionEndedRef.current && currentServiceSessionId === currentSessionIdRef.current) {
             sessionEndedRef.current = true;
             console.log('Processing session end for current session:', currentServiceSessionId);
@@ -358,11 +319,7 @@
       {/* Transcription confirmation dialog */}
       <TranscriptionConfirmation
         transcript={transcriptionResult?.transcript || ''}
-<<<<<<< HEAD
         confidence={transcriptionResult?.confidence}
-=======
-        // confidence={transcriptionResult?.confidence}
->>>>>>> 90ddd716
         isVisible={showConfirmation}
         onConfirm={(finalText) => {
           setMessage(finalText);
